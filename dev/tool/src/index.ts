--- conflicted
+++ resolved
@@ -98,10 +98,7 @@
 import { fixMixinForeignAttributes, showMixinForeignAttributes } from './mixin'
 import { fixAccountEmails, renameAccount } from './renameAccount'
 import { moveFiles, syncFiles } from './storage'
-<<<<<<< HEAD
-=======
 import { importNotion, importToTeamspace } from './notion'
->>>>>>> 6784168b
 
 const colorConstants = {
   colorRed: '\u001b[31m',
