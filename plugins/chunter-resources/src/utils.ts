--- conflicted
+++ resolved
@@ -61,14 +61,11 @@
   isMentionNotification
 } from '@hcengineering/notification-resources'
 import notification, { type DocNotifyContext } from '@hcengineering/notification'
-<<<<<<< HEAD
 import { get, type Unsubscriber } from 'svelte/store'
 import contactPlugin from '@hcengineering/contact'
 import { Analytics } from '@hcengineering/analytics'
 import { type IntegrationType } from '@hcengineering/setting'
-=======
-import { get, type Unsubscriber, writable } from 'svelte/store'
->>>>>>> b8360399
+import { writable } from 'svelte/store'
 
 import chunter from './plugin'
 import DirectIcon from './components/DirectIcon.svelte'
@@ -678,7 +675,8 @@
 ): Promise<void> {
   const client = getClient()
   const op = client.apply(message._id)
-  console.log({ data, channel })
+  const doneOp = await client.measure(`chunter.edit.${message._class} ${message.attachedToClass}`)
+
   try {
     if (channel !== undefined) {
       await editExternalMessage(op, message, channel, data)
@@ -686,7 +684,12 @@
       await editInternalMessage(op, message, data)
     }
     await op.commit()
+    const d1 = Date.now()
+    void doneOp().then((res) => {
+      console.log(`edit.${message._class} measure`, res, Date.now() - d1)
+    })
   } catch (err: any) {
+    void doneOp()
     Analytics.handleError(err)
     console.error(err)
   }
@@ -699,6 +702,7 @@
 ): Promise<void> {
   const client = getClient()
   const op = client.apply(data._id)
+  const doneOp = await client.measure(`chunter.create.${data._class} ${object._class}`)
 
   try {
     if (channel !== undefined) {
@@ -707,7 +711,12 @@
       await createInternalMessage(op, object, data)
     }
     await op.commit()
+    const d1 = Date.now()
+    void doneOp().then((res) => {
+      console.log(`create.${data._class} measure`, res, Date.now() - d1)
+    })
   } catch (err: any) {
+    void doneOp()
     Analytics.handleError(err)
     console.error(err)
   }
